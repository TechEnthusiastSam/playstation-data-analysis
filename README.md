--- conflicted
+++ resolved
@@ -117,8 +117,5 @@
 
 Raw table: [top10_playstation.csv](results/top10_playstation.csv)
 
-<<<<<<< HEAD
 This structure separates raw data, source code and results. You can also include a Jupyter notebook (`notebooks/analysis.ipynb`) to present the analysis interactively, and add GitHub Actions or pre-commit hooks to lint code. Documenting your process in this way demonstrates the ability to plan, clean data and derive insights.
-=======
-This structure separates raw data, source code and results.  You can also include a Jupyter notebook (`notebooks/analysis.ipynb`) to present the analysis interactively, and add GitHub Actions or pre‑commit hooks to lint code.  Documenting your process in this way demonstrates the ability to plan, clean data and derive insights.
->>>>>>> a87c5125
+
